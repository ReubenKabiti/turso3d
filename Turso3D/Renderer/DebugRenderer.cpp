--- conflicted
+++ resolved
@@ -292,11 +292,7 @@
 {
     ZoneScoped;
 
-<<<<<<< HEAD
-    // Early-out if no geometry to render
-=======
     // Early-out if no geometry to render or shader failed to load
->>>>>>> 1a6dbfd5
     if (!vertices.size() || !shaderProgram)
         return;
 
