// For conditions of distribution and use, see copyright notice in License.txt

#pragma once

#include "../IO/JSONValue.h"
#include "../Math/Color.h"
#include "../Math/IntRect.h"
#include "../Math/Matrix3x4.h"
#include "../Object/Object.h"
#include "GraphicsDefs.h"

class FrameBuffer;
class IndexBuffer;
class ShaderProgram;
class Texture;
class UniformBuffer;
class VertexBuffer;
struct SDL_Window;

/// Occlusion query result.
struct OcclusionQueryResult
{
    /// Query ID.
    unsigned id;
    /// Associated object.
    void* object;
    /// Visibility result.
    bool visible;
};

/// %Graphics rendering context and application window.
class Graphics : public Object
{
    OBJECT(Graphics);

public:
    /// Create window with initial size and register subsystem and object. Rendering context is not created yet.
    Graphics(const char* windowTitle, const IntVector2& windowSize);
    /// Destruct. Closes the application window.
    ~Graphics();

    /// Initialize rendering context. Return true on success.
    bool Initialize();
    /// Set new window size.
    void Resize(const IntVector2& size);
    /// Set fullscreen mode.
    void SetFullscreen(bool enable);
    /// Set vertical sync on/off.
    void SetVSync(bool enable);
    /// Present the contents of the backbuffer.
    void Present();

    /// Bind a framebuffer for rendering. Null buffer parameter to unbind and return to backbuffer rendering. Provided for convenience.
    void SetFrameBuffer(FrameBuffer* buffer);
    /// Set the viewport rectangle.
    void SetViewport(const IntRect& viewRect);
    /// Bind a shader program for use. Return pointer on success or null otherwise. Low performance, provided for convenience.
    ShaderProgram* SetProgram(const std::string& shaderName, const std::string& vsDefines = JSONValue::emptyString, const std::string& fsDefines = JSONValue::emptyString);
<<<<<<< HEAD
    /// Create a shader program, but do not bind immediately. Return pointer on success or null otherwise.
=======
    /// Create a shader program, but do not bind immediately. Return pointer on success or null otherwise. Low performance, provided for convenience.
>>>>>>> 1a6dbfd5
    ShaderProgram* CreateProgram(const std::string& shaderName, const std::string& vsDefines = JSONValue::emptyString, const std::string& fsDefines = JSONValue::emptyString);
    /// Set float preset uniform.
    void SetUniform(ShaderProgram* program, PresetUniform uniform, float value);
    /// Set a Vector2 preset uniform.
    void SetUniform(ShaderProgram* program, PresetUniform uniform, const Vector2& value);
    /// Set a Vector3 preset uniform.
    void SetUniform(ShaderProgram* program, PresetUniform uniform, const Vector3& value);
    /// Set a Vector4 preset uniform.
    void SetUniform(ShaderProgram* program, PresetUniform uniform, const Vector4& value);
    /// Set a Matrix3x4 preset uniform.
    void SetUniform(ShaderProgram* program, PresetUniform uniform, const Matrix3x4& value);
    /// Set a Matrix4 preset uniform.
    void SetUniform(ShaderProgram* program, PresetUniform uniform, const Matrix4& value);
    /// Set float uniform. Low performance, provided for convenience.
    void SetUniform(ShaderProgram* program, const char* name, float value);
    /// Set a Vector2 uniform. Low performance, provided for convenience.
    void SetUniform(ShaderProgram* program, const char* name, const Vector2& value);
    /// Set a Vector3 uniform. Low performance, provided for convenience.
    void SetUniform(ShaderProgram* program, const char* name, const Vector3& value);
    /// Set a Vector4 uniform. Low performance, provided for convenience.
    void SetUniform(ShaderProgram* program, const char* name, const Vector4& value);
    /// Set a Matrix3x4 uniform. Low performance, provided for convenience.
    void SetUniform(ShaderProgram* program, const char* name, const Matrix3x4& value);
    /// Set a Matrix4 uniform. Low performance, provided for convenience.
    void SetUniform(ShaderProgram* program, const char* name, const Matrix4& value);
    /// Bind a uniform buffer for use in slot index. Null buffer parameter to unbind. Provided for convenience.
    void SetUniformBuffer(size_t index, UniformBuffer* buffer);
    /// Bind a texture for use in texture unit. Null texture parameter to unbind.  Provided for convenience.
    void SetTexture(size_t index, Texture* texture);
    /// Bind a vertex buffer for use with the specified shader program's attribute bindings. Provided for convenience.
    void SetVertexBuffer(VertexBuffer* buffer, ShaderProgram* program);
    /// Bind an index buffer for use. Provided for convenience.
    void SetIndexBuffer(IndexBuffer* buffer);
    /// Set basic renderstates.
    void SetRenderState(BlendMode blendMode, CullMode cullMode = CULL_BACK, CompareMode depthTest = CMP_LESS, bool colorWrite = true, bool depthWrite = true);
    /// Set depth bias.
    void SetDepthBias(float constantBias = 0.0f, float slopeScaleBias = 0.0f);
    /// Clear the current framebuffer.
    void Clear(bool clearColor = true, bool clearDepth = true, const IntRect& clearRect = IntRect::ZERO, const Color& backgroundColor = Color::BLACK);
    /// Blit from one framebuffer to another. The destination framebuffer will be left bound for rendering.
    void Blit(FrameBuffer* dest, const IntRect& destRect, FrameBuffer* src, const IntRect& srcRect, bool blitColor, bool blitDepth, TextureFilterMode filter);
    /// Draw non-indexed geometry with the currently bound vertex buffer.
    void Draw(PrimitiveType type, size_t drawStart, size_t drawCount);
   /// Draw indexed geometry with the currently bound vertex and index buffer.
    void DrawIndexed(PrimitiveType type, size_t drawStart, size_t drawCount);
    /// Draw instanced non-indexed geometry with the currently bound vertex and index buffer, and the specified instance data vertex buffer.
    void DrawInstanced(PrimitiveType type, size_t drawStart, size_t drawCount, VertexBuffer* instanceVertexBuffer, size_t instanceStart, size_t instanceCount);
    /// Draw instanced indexed geometry with the currently bound vertex and index buffer, and the specified instance data vertex buffer.
    void DrawIndexedInstanced(PrimitiveType type, size_t drawStart, size_t drawCount, VertexBuffer* instanceVertexBuffer, size_t instanceStart, size_t instanceCount);
    /// Draw a quad with current renderstate. The quad vertex buffer is left bound.
    void DrawQuad();

    /// Begin an occlusion query and associate an object with it for checking results. Return the query ID.
    unsigned BeginOcclusionQuery(void* object);
    /// End an occlusion query.
    void EndOcclusionQuery();
    /// Free an occlusion query when its associated object is destroyed early.
    void FreeOcclusionQuery(unsigned id);
    /// Check for and return arrived query results. These are only retained for one frame.
    void CheckOcclusionQueryResults(std::vector<OcclusionQueryResult>& result);

    /// Return whether is initialized.
    bool IsInitialized() const { return context != nullptr; }
    /// Return whether has instancing support.
    bool HasInstancing() const { return hasInstancing; }
    /// Return current window size.
    IntVector2 Size() const;
    /// Return current window width.
    int Width() const { return Size().x; }
    /// Return current window height.
    int Height() const { return Size().y; }
    /// Return window render size, which can be different if the OS is doing resolution scaling.
    IntVector2 RenderSize() const;
    /// Return window render width.
    int RenderWidth() const { return RenderSize().x; }
    /// Return window render height.
    int RenderHeight() const { return RenderSize().y; }
    /// Return whether is fullscreen.
    bool IsFullscreen() const;
    /// Return whether is using vertical sync.
    bool VSync() const { return vsync; }
    /// Return the OS-level window.
    SDL_Window* Window() const { return window; }

private:
    /// Set up the vertex buffer for quad rendering.
    void DefineQuadVertexBuffer();

    /// OS-level rendering window.
    SDL_Window* window;
    /// OpenGL context.
    void* context;
    /// Quad vertex buffer.
    AutoPtr<VertexBuffer> quadVertexBuffer;
    /// Last blend mode.
    BlendMode lastBlendMode;
    /// Last cull mode.
    CullMode lastCullMode;
    /// Last depth test.
    CompareMode lastDepthTest;
    /// Last color write.
    bool lastColorWrite;
    /// Last depth write.
    bool lastDepthWrite;
    /// Last depth bias enabled.
    bool lastDepthBias;
    /// Vertical sync flag.
    bool vsync;
    /// Instancing support flag.
    bool hasInstancing;
    /// Whether instance vertex elements are enabled.
    bool instancingEnabled;
    /// Pending occlusion queries.
    std::vector<std::pair<unsigned, void*> > pendingQueries;
    /// Free occlusion queries.
    std::vector<unsigned> freeQueries;
};

/// Register Graphics related object factories and attributes.
void RegisterGraphicsLibrary();<|MERGE_RESOLUTION|>--- conflicted
+++ resolved
@@ -56,11 +56,7 @@
     void SetViewport(const IntRect& viewRect);
     /// Bind a shader program for use. Return pointer on success or null otherwise. Low performance, provided for convenience.
     ShaderProgram* SetProgram(const std::string& shaderName, const std::string& vsDefines = JSONValue::emptyString, const std::string& fsDefines = JSONValue::emptyString);
-<<<<<<< HEAD
     /// Create a shader program, but do not bind immediately. Return pointer on success or null otherwise.
-=======
-    /// Create a shader program, but do not bind immediately. Return pointer on success or null otherwise. Low performance, provided for convenience.
->>>>>>> 1a6dbfd5
     ShaderProgram* CreateProgram(const std::string& shaderName, const std::string& vsDefines = JSONValue::emptyString, const std::string& fsDefines = JSONValue::emptyString);
     /// Set float preset uniform.
     void SetUniform(ShaderProgram* program, PresetUniform uniform, float value);
